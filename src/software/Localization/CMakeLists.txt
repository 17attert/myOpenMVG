
###
# Localize images in an existing SfM reconstruction
###
add_executable(openMVG_main_SfM_Localization main_SfM_Localization.cpp)
target_link_libraries(openMVG_main_SfM_Localization
  openMVG_system
  openMVG_image
  openMVG_features
  openMVG_matching_image_collection
  openMVG_sfm
  openMVG_exif
<<<<<<< HEAD
=======
  ${STLPLUS_LIBRARY}
>>>>>>> 685f8d02
  vlsift
  )

# Installation rules
set_property(TARGET openMVG_main_SfM_Localization PROPERTY FOLDER OpenMVG/software)
install(TARGETS openMVG_main_SfM_Localization DESTINATION bin/)<|MERGE_RESOLUTION|>--- conflicted
+++ resolved
@@ -10,10 +10,7 @@
   openMVG_matching_image_collection
   openMVG_sfm
   openMVG_exif
-<<<<<<< HEAD
-=======
   ${STLPLUS_LIBRARY}
->>>>>>> 685f8d02
   vlsift
   )
 
