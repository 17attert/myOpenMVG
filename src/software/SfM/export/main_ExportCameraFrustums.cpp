// This file is part of OpenMVG, an Open Multiple View Geometry C++ library.

// Copyright (c) 2015 Pierre MOULON.

// This Source Code Form is subject to the terms of the Mozilla Public
// License, v. 2.0. If a copy of the MPL was not distributed with this
// file, You can obtain one at http://mozilla.org/MPL/2.0/.

#include "openMVG/geometry/frustum.hpp"
#include "openMVG/sfm/sfm_data.hpp"
#include "openMVG/sfm/sfm_data_filters_frustum.hpp"
#include "openMVG/sfm/sfm_data_io.hpp"
#include "openMVG/system/logger.hpp"
#include "openMVG/system/timer.hpp"

#include "third_party/cmdLine/cmdLine.h"
#include "third_party/stlplus3/filesystemSimplified/file_system.hpp"

#include <cstdlib>
#include <string>

using namespace openMVG;
using namespace openMVG::sfm;

/// Export camera frustrums as a triangle PLY file
int main(int argc, char **argv)
{
  using namespace std;
  std::cout << "Export camera frustums";

  CmdLine cmd;

  std::string sSfM_Data_Filename;
  std::string sOutFile = "";

  cmd.add( make_option('i', sSfM_Data_Filename, "input_file") );
  cmd.add( make_option('o', sOutFile, "output_file") );
  cmd.add( make_switch('c', "colorize") );

  try {
    if (argc == 1) throw std::string("Invalid command line parameter.");
    cmd.process(argc, argv);
  } catch (const std::string& s) {
<<<<<<< HEAD
    std::cerr << "Usage: " << argv[0] << '\n'
    << "[-i|--input_file] path to a SfM_Data scene\n"
    << "[-o|--output_file] PLY file to store the camera frustums as triangle meshes.\n"
    << "[-c|--colorize] Colorize the camera frustums.\n"
    << std::endl;
=======
    OPENMVG_LOG_INFO << "Usage: " << argv[0] << '\n'
      << "[-i|--input_file] path to a SfM_Data scene\n"
      << "[-o|--output_file] PLY file to store the camera frustums as triangle meshes.";
>>>>>>> 57b5d7a6

    OPENMVG_LOG_ERROR << s;
    return EXIT_FAILURE;
  }

  // Load input SfM_Data scene
  SfM_Data sfm_data;
  if (!Load(sfm_data, sSfM_Data_Filename, ESfM_Data(VIEWS|INTRINSICS|EXTRINSICS))) {
    OPENMVG_LOG_ERROR << "The input SfM_Data file \""<< sSfM_Data_Filename << "\" cannot be read.";
    return EXIT_FAILURE;
  }

  // Assert that we can create the output directory/file
  if (!stlplus::folder_exists( stlplus::folder_part(sOutFile) ))
    if (!stlplus::folder_create( stlplus::folder_part(sOutFile) ))
      return EXIT_FAILURE;

  // Detect if colorization is requested
  const bool colorize = cmd.used('c');

  // If sfm_data have not structure, cameras are displayed as tiny normalized cones
  const Frustum_Filter frustum_filter(sfm_data);
  if (!sOutFile.empty())
  {
    if (frustum_filter.export_Ply(sOutFile, colorize))
      return EXIT_SUCCESS;
  }
  return EXIT_FAILURE;
}<|MERGE_RESOLUTION|>--- conflicted
+++ resolved
@@ -26,7 +26,7 @@
 int main(int argc, char **argv)
 {
   using namespace std;
-  std::cout << "Export camera frustums";
+  OPENMVG_LOG_INFO << "Export camera frustums";
 
   CmdLine cmd;
 
@@ -41,17 +41,10 @@
     if (argc == 1) throw std::string("Invalid command line parameter.");
     cmd.process(argc, argv);
   } catch (const std::string& s) {
-<<<<<<< HEAD
     std::cerr << "Usage: " << argv[0] << '\n'
     << "[-i|--input_file] path to a SfM_Data scene\n"
     << "[-o|--output_file] PLY file to store the camera frustums as triangle meshes.\n"
-    << "[-c|--colorize] Colorize the camera frustums.\n"
-    << std::endl;
-=======
-    OPENMVG_LOG_INFO << "Usage: " << argv[0] << '\n'
-      << "[-i|--input_file] path to a SfM_Data scene\n"
-      << "[-o|--output_file] PLY file to store the camera frustums as triangle meshes.";
->>>>>>> 57b5d7a6
+    << "[-c|--colorize] Colorize the camera frustums.";
 
     OPENMVG_LOG_ERROR << s;
     return EXIT_FAILURE;
