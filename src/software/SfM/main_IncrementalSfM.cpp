--- conflicted
+++ resolved
@@ -100,8 +100,7 @@
     if (argc == 1) throw std::string("Invalid parameter.");
     cmd.process(argc, argv);
   } catch (const std::string& s) {
-<<<<<<< HEAD
-    std::cerr << "Usage: " << argv[0] << '\n'
+    OPENMVG_LOG_INFO << "Usage: " << argv[0] << '\n'
     << "[-i|--input_file] path to a SfM_Data scene\n"
     << "[-m|--matchdir] path to the matches that corresponds to the provided SfM_Data scene\n"
     << "[-o|--outdir] path where the output data will be stored\n"
@@ -139,42 +138,9 @@
     << "\t" << static_cast<int>(resection::SolverType::P3P_KE_CVPR17) << ": P3P_KE_CVPR17\n"
     << "\t" << static_cast<int>(resection::SolverType::P3P_KNEIP_CVPR11) << ": P3P_KNEIP_CVPR11\n"
     << "\t" << static_cast<int>(resection::SolverType::P3P_NORDBERG_ECCV18) << ": P3P_NORDBERG_ECCV18\n"
-    << "\t" << static_cast<int>(resection::SolverType::UP2P_KUKELOVA_ACCV10)  << ": UP2P_KUKELOVA_ACCV10 | 2Points | upright camera\n"
-    << std::endl;
-
-    std::cerr << s << std::endl;
-=======
-    OPENMVG_LOG_INFO << "Usage: " << argv[0] << '\n'
-      << "[-i|--input_file] path to a SfM_Data scene\n"
-      << "[-m|--matchdir] path to the matches that corresponds to the provided SfM_Data scene\n"
-      << "[-o|--outdir] path where the output data will be stored\n"
-      << "\n[Optional]\n"
-      << "[-a|--initialPairA] filename of the first image (without path)\n"
-      << "[-b|--initialPairB] filename of the second image (without path)\n"
-      << "[-c|--camera_model] Camera model type for view with unknown intrinsic:\n"
-        << "\t 1: Pinhole \n"
-        << "\t 2: Pinhole radial 1\n"
-        << "\t 3: Pinhole radial 3 (default)\n"
-        << "\t 4: Pinhole radial 3 + tangential 2\n"
-        << "\t 5: Pinhole fisheye\n"
-      << "[-f|--refineIntrinsics] Intrinsic parameters refinement option\n"
-        << "\t ADJUST_ALL -> refine all existing parameters (default) \n"
-        << "\t NONE -> intrinsic parameters are held as constant\n"
-        << "\t ADJUST_FOCAL_LENGTH -> refine only the focal length\n"
-        << "\t ADJUST_PRINCIPAL_POINT -> refine only the principal point position\n"
-        << "\t ADJUST_DISTORTION -> refine only the distortion coefficient(s) (if any)\n"
-        << "\t -> NOTE: options can be combined thanks to '|'\n"
-        << "\t ADJUST_FOCAL_LENGTH|ADJUST_PRINCIPAL_POINT\n"
-        <<      "\t\t-> refine the focal length & the principal point position\n"
-        << "\t ADJUST_FOCAL_LENGTH|ADJUST_DISTORTION\n"
-        <<      "\t\t-> refine the focal length & the distortion coefficient(s) (if any)\n"
-        << "\t ADJUST_PRINCIPAL_POINT|ADJUST_DISTORTION\n"
-        <<      "\t\t-> refine the principal point position & the distortion coefficient(s) (if any)\n"
-      << "[-P|--prior_usage] Enable usage of motion priors (i.e GPS positions) (default: false)\n"
-      << "[-M|--match_file] path to the match file to use.";
+    << "\t" << static_cast<int>(resection::SolverType::UP2P_KUKELOVA_ACCV10)  << ": UP2P_KUKELOVA_ACCV10 | 2Points | upright camera\n";
 
     OPENMVG_LOG_ERROR << s;
->>>>>>> 57b5d7a6
     return EXIT_FAILURE;
   }
 
