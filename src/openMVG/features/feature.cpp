--- conflicted
+++ resolved
@@ -8,14 +8,10 @@
 
 #include "openMVG/features/feature.hpp"
 
-<<<<<<< HEAD
 #include <iterator>
 #include <fstream>
 #include <string>
-#include <vector>
 
-=======
->>>>>>> 57b5d7a6
 namespace openMVG {
 namespace features {
 
