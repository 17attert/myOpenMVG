
// Copyright (c) 2012, 2013 Pierre MOULON.

// This Source Code Form is subject to the terms of the Mozilla Public
// License, v. 2.0. If a copy of the MPL was not distributed with this
// file, You can obtain one at http://mozilla.org/MPL/2.0/.

// Implementation of [1] an efficient algorithm to compute track from pairwise
//  correspondences.
//
//  [1] Pierre Moulon and Pascal Monasse,
//    "Unordered feature tracking made fast and easy" CVMP 2012.
//
// It tracks the position of features along the series of image from pairwise
//  correspondences.
//
// From map< [imageI,ImageJ], [indexed matches array] > it builds tracks.
//
// Usage :
//  PairWiseMatches map_Matches;
//  PairedIndMatchImport(sMatchFile, map_Matches); // Load series of pairwise matches
//  //---------------------------------------
//  // Compute tracks from matches
//  //---------------------------------------
//  TracksBuilder tracksBuilder;
//  tracks::STLMAPTracks map_tracks;
//  tracksBuilder.Build(map_Matches); // Build: Efficient fusion of correspondences
//  tracksBuilder.Filter();           // Filter: Remove tracks that have conflict
//  tracksBuilder.ExportToSTL(map_tracks); // Build tracks with STL compliant type
//

#ifndef OPENMVG_TRACKS_H_
#define OPENMVG_TRACKS_H_

#include "openMVG/matching/indMatch.hpp"
#include "openMVG/tracks/union_find.hpp"
#include "openMVG/tracks/flat_pair_map.hpp"

#include <algorithm>
#include <functional>
#include <map>
#include <memory>
#include <set>
#include <vector>

namespace openMVG  {

using namespace openMVG::matching;

namespace tracks  {

// Data structure to store a track: collection of {ImageId,FeatureId}
//  The corresponding image points with their imageId and FeatureId.
typedef std::map<size_t,size_t> submapTrack;
// A track is a collection of {trackId, submapTrack}
typedef std::map< size_t, submapTrack > STLMAPTracks;

struct TracksBuilder
{
  typedef std::pair<size_t, size_t> indexedFeaturePair;

  flat_pair_map<indexedFeaturePair, unsigned int> map_node_to_index;
  UnionFind uf_tree;

  /// Build tracks for a given series of pairWise matches
  void Build( const PairWiseMatches &  map_pair_wise_matches)
  {
    // 1. We need to know how much single set we will have.
    //   i.e each set is made of a tuple : (imageIndex, featureIndex)
    typedef std::set<indexedFeaturePair> SetIndexedPair;
    SetIndexedPair allFeatures;
    // For each couple of images list the used features
    for ( const auto & iter : map_pair_wise_matches )
    {
      const size_t & I = iter.first.first;
      const size_t & J = iter.first.second;
      const std::vector<IndMatch> & vec_FilteredMatches = iter.second;

      // Retrieve all shared features and add them to a set
      for( const auto & cur_filtered_match : vec_FilteredMatches ) 
      {
        allFeatures.emplace(I,cur_filtered_match.i_);
        allFeatures.emplace(J,cur_filtered_match.j_);
      }
    }

    // 2. Build the 'flat' representation where a tuple (the node)
    //  is attached to an unique index.
    map_node_to_index.reserve(allFeatures.size());
    unsigned int cpt = 0;
    for (const auto & feat : allFeatures)
    {
      map_node_to_index.emplace_back(feat, cpt);
      ++cpt;
    }
    // Sort the flat_pair_map
    map_node_to_index.sort();
    // Clean some memory
    allFeatures.clear();

    // 3. Add the node and the pairwise correpondences in the UF tree.
    uf_tree.InitSets(map_node_to_index.size());

    // 4. Union of the matched features corresponding UF tree sets
    for ( const auto & iter : map_pair_wise_matches )
    {
      const auto & I = iter.first.first;
      const auto & J = iter.first.second;
      const std::vector<IndMatch> & vec_FilteredMatches = iter.second;
      for (const IndMatch & match : vec_FilteredMatches)
      {
        const indexedFeaturePair pairI(I, match.i_);
        const indexedFeaturePair pairJ(J, match.j_);
        // Link feature correspondences to the corresponding containing sets.
        uf_tree.Union(map_node_to_index[pairI], map_node_to_index[pairJ]);
      }
    }
  }

  /// Remove bad tracks (too short or track with ids collision)
  bool Filter(size_t nLengthSupTo = 2)
  {
    // Remove bad tracks:
    // - track that are too short,
    // - track with id conflicts:
    //    i.e. tracks that have many times the same image index

    // From the UF tree, create tracks of the image indexes.
    //  If an image index appears two time the track must disappear
    //  If a track is too short it has to be removed.
    std::map<unsigned int, std::set<unsigned int> > tracks;

    std::set<unsigned int> problematic_track_id;
    // Build tracks from the UF tree, track problematic ids.
    for (unsigned int k = 0; k < map_node_to_index.size(); ++k)
    {
      const unsigned int & track_id = uf_tree.m_cc_parent[k];
      if (problematic_track_id.count(track_id) != 0)
        continue; // Track already marked

      const auto & feat = map_node_to_index[k];

      if (tracks[track_id].count(feat.first.first))
      {
        problematic_track_id.insert(track_id);
      }
      else
      {
        tracks[track_id].insert(feat.first.first);
      }
    }

    // - track that are too short,
    for (const auto & val : tracks)
    {
      if (val.second.size() < nLengthSupTo)
      {
        problematic_track_id.insert(val.first);
      }
    }

    for (unsigned int & root_index : uf_tree.m_cc_parent)
    {
      if (problematic_track_id.count(root_index) > 0)
      {
        // reset selected root
        uf_tree.m_cc_size[root_index] = 1;
        root_index = std::numeric_limits<unsigned int>::max();
      }
    }
    return false;
  }

  /// Return the number of connected set in the UnionFind structure (tree forest)
  size_t NbTracks() const
  {
    std::set<unsigned int> parent_id(uf_tree.m_cc_parent.begin(), uf_tree.m_cc_parent.end());
    // Erase the "special marker" that depicted rejected tracks
    parent_id.erase(std::numeric_limits<unsigned int>::max());
    return parent_id.size();
  }

  /// Export tracks as a map (each entry is a sequence of imageId and featureIndex):
  ///  {TrackIndex => {(imageIndex, featureIndex), ... ,(imageIndex, featureIndex)}
  void ExportToSTL(STLMAPTracks & map_tracks)
  {
    map_tracks.clear();
    for (unsigned int k = 0; k < map_node_to_index.size(); ++k)
    {
      const auto & feat = map_node_to_index[k];
      const unsigned int track_id = uf_tree.m_cc_parent[k];
      if
      (
        // ensure never add rejected elements (track marked as invalid)
        track_id != std::numeric_limits<unsigned int>::max()
        // ensure never add 1-length track element (it's not a track)
        && uf_tree.m_cc_size[track_id] > 1
      )
      {
        map_tracks[track_id].insert(feat.first);
      }
    }
  }
};

struct TracksUtilsMap
{
  /**
   * @brief Find common tracks between images.
   *
   * @param[in] set_imageIndex: set of images we are looking for common tracks
   * @param[in] map_tracksIn: all tracks of the scene
   * @param[out] map_tracksOut: output with only the common tracks
   */
  static bool GetTracksInImages(
    const std::set<size_t> & set_imageIndex,
    const STLMAPTracks & map_tracksIn,
    STLMAPTracks & map_tracksOut)
  {
    map_tracksOut.clear();

    // Go along the tracks
    for ( const auto & iterT : map_tracksIn )
    {
      // Look if the track contains the provided view index & save the point ids
      submapTrack map_temp;
      bool bTest = true;
      for (auto iterIndex = set_imageIndex.begin();
        iterIndex != set_imageIndex.end() && bTest; ++iterIndex)
      {
        auto iterSearch = iterT.second.find(*iterIndex);
        if (iterSearch != iterT.second.end())
          map_temp[iterSearch->first] = iterSearch->second;
        else
          bTest = false;
      }

      if (!map_temp.empty() && map_temp.size() == set_imageIndex.size())
        map_tracksOut[iterT.first] = std::move(map_temp);
    }
    return !map_tracksOut.empty();
  }

  /// Return the tracksId as a set (sorted increasing)
  static void GetTracksIdVector(
    const STLMAPTracks & map_tracks,
    std::set<size_t> * set_tracksIds)
  {
    set_tracksIds->clear();
    for ( const auto & iterT : map_tracks ) 
    {
      set_tracksIds->insert(iterT.first);
    }
  }

  /// Get feature index PerView and TrackId
  static bool GetFeatIndexPerViewAndTrackId(
    const STLMAPTracks & map_tracks,
    const std::set<size_t> & set_trackId,
    size_t nImageIndex,
    std::vector<size_t> * pvec_featIndex)
  {
<<<<<<< HEAD
    for ( const auto & iterT : map_tracks )
    {
      const size_t trackId = iterT.first;
      if (set_trackId.find(trackId) != set_trackId.end())
      {
        //try to find imageIndex
        const submapTrack & map_ref = iterT.second;
        auto iterSearch = map_ref.find(nImageIndex);
        if (iterSearch != map_ref.end())
        {
          pvec_featIndex->emplace_back(iterSearch->second);
        }
      }
    }
=======
    for (const size_t & trackId: set_trackId)
    {
      STLMAPTracks::const_iterator iterT = map_tracks.find(trackId);
      if (iterT != map_tracks.end())
      {
        // try to find imageIndex
        const submapTrack & map_ref = iterT->second;
        submapTrack::const_iterator iterSearch = map_ref.find(nImageIndex);
        if (iterSearch != map_ref.end())
        {
          pvec_featIndex->emplace_back(iterSearch->second);
        }
      }
    }
>>>>>>> c46ef2ae
    return !pvec_featIndex->empty();
  }

  struct FunctorMapFirstEqual : public std::unary_function <STLMAPTracks , bool>
  {
    size_t id;
    FunctorMapFirstEqual(size_t val):id(val){};
    bool operator()(const std::pair<size_t, submapTrack > & val) {
      return ( id == val.first);
    }
  };

  /**
   * @brief Convert a trackId to a vector of indexed Matches.
   *
   * @param[in]  map_tracks: set of tracks with only 2 elements
   *             (image A and image B) in each submapTrack.
   * @param[in]  vec_filterIndex: the track indexes to retrieve.
   *             Only track indexes contained in this filter vector are kept.
   * @param[out] pvec_index: list of matches
   *             (feature index in image A, feature index in image B).
   *
   * @warning The input tracks must be composed of only two images index.
   * @warning Image index are considered sorted (increasing order).
   */
  static void TracksToIndexedMatches(const STLMAPTracks & map_tracks,
    const std::vector<IndexT> & vec_filterIndex,
    std::vector<IndMatch> * pvec_index)
  {

    std::vector<IndMatch> & vec_indexref = *pvec_index;
    vec_indexref.clear();
    for ( const auto & filter_index : vec_filterIndex ) 
    {
      // Retrieve the track information from the current index i.
      auto itF =
        find_if(map_tracks.begin(), map_tracks.end(), FunctorMapFirstEqual( filter_index ) ) ;
      // The current track.
      const submapTrack & map_ref = itF->second;

      // We have 2 elements for a track.
      assert(map_ref.size() == 2);
      const IndexT indexI = (map_ref.begin())->second;
      const IndexT indexJ = (++map_ref.begin())->second;

      vec_indexref.emplace_back(indexI, indexJ);
    }
  }

  /// Return the occurrence of tracks length.
  static void TracksLength(const STLMAPTracks & map_tracks,
    std::map<size_t, size_t> & map_Occurence_TrackLength)
  {
    for ( const auto & iterT : map_tracks ) 
    {
      const size_t trLength = iterT.second.size();
      if (map_Occurence_TrackLength.end() ==
        map_Occurence_TrackLength.find(trLength))
      {
        map_Occurence_TrackLength[trLength] = 1;
      }
      else
      {
        map_Occurence_TrackLength[trLength] += 1;
      }
    }
  }

  /// Return a set containing the image Id considered in the tracks container.
  static void ImageIdInTracks(const STLMAPTracks & map_tracks,
    std::set<size_t> & set_imagesId)
  {
    for ( const auto & iterT : map_tracks ) 
    {
      const submapTrack & map_ref = iterT.second;
      for ( const auto & iter : map_ref )
      {
        set_imagesId.insert(iter.first);
      }
    }
  }
};

} // namespace tracks
} // namespace openMVG

#endif // OPENMVG_TRACKS_H_
<|MERGE_RESOLUTION|>--- conflicted
+++ resolved
@@ -1,380 +1,378 @@
-
-// Copyright (c) 2012, 2013 Pierre MOULON.
-
-// This Source Code Form is subject to the terms of the Mozilla Public
-// License, v. 2.0. If a copy of the MPL was not distributed with this
-// file, You can obtain one at http://mozilla.org/MPL/2.0/.
-
-// Implementation of [1] an efficient algorithm to compute track from pairwise
-//  correspondences.
-//
-//  [1] Pierre Moulon and Pascal Monasse,
-//    "Unordered feature tracking made fast and easy" CVMP 2012.
-//
-// It tracks the position of features along the series of image from pairwise
-//  correspondences.
-//
-// From map< [imageI,ImageJ], [indexed matches array] > it builds tracks.
-//
-// Usage :
-//  PairWiseMatches map_Matches;
-//  PairedIndMatchImport(sMatchFile, map_Matches); // Load series of pairwise matches
-//  //---------------------------------------
-//  // Compute tracks from matches
-//  //---------------------------------------
-//  TracksBuilder tracksBuilder;
-//  tracks::STLMAPTracks map_tracks;
-//  tracksBuilder.Build(map_Matches); // Build: Efficient fusion of correspondences
-//  tracksBuilder.Filter();           // Filter: Remove tracks that have conflict
-//  tracksBuilder.ExportToSTL(map_tracks); // Build tracks with STL compliant type
-//
-
-#ifndef OPENMVG_TRACKS_H_
-#define OPENMVG_TRACKS_H_
-
-#include "openMVG/matching/indMatch.hpp"
-#include "openMVG/tracks/union_find.hpp"
-#include "openMVG/tracks/flat_pair_map.hpp"
-
-#include <algorithm>
-#include <functional>
-#include <map>
-#include <memory>
-#include <set>
-#include <vector>
-
-namespace openMVG  {
-
-using namespace openMVG::matching;
-
-namespace tracks  {
-
-// Data structure to store a track: collection of {ImageId,FeatureId}
-//  The corresponding image points with their imageId and FeatureId.
-typedef std::map<size_t,size_t> submapTrack;
-// A track is a collection of {trackId, submapTrack}
-typedef std::map< size_t, submapTrack > STLMAPTracks;
-
-struct TracksBuilder
-{
-  typedef std::pair<size_t, size_t> indexedFeaturePair;
-
-  flat_pair_map<indexedFeaturePair, unsigned int> map_node_to_index;
-  UnionFind uf_tree;
-
-  /// Build tracks for a given series of pairWise matches
-  void Build( const PairWiseMatches &  map_pair_wise_matches)
-  {
-    // 1. We need to know how much single set we will have.
-    //   i.e each set is made of a tuple : (imageIndex, featureIndex)
-    typedef std::set<indexedFeaturePair> SetIndexedPair;
-    SetIndexedPair allFeatures;
-    // For each couple of images list the used features
-    for ( const auto & iter : map_pair_wise_matches )
-    {
-      const size_t & I = iter.first.first;
-      const size_t & J = iter.first.second;
-      const std::vector<IndMatch> & vec_FilteredMatches = iter.second;
-
-      // Retrieve all shared features and add them to a set
-      for( const auto & cur_filtered_match : vec_FilteredMatches ) 
-      {
-        allFeatures.emplace(I,cur_filtered_match.i_);
-        allFeatures.emplace(J,cur_filtered_match.j_);
-      }
-    }
-
-    // 2. Build the 'flat' representation where a tuple (the node)
-    //  is attached to an unique index.
-    map_node_to_index.reserve(allFeatures.size());
-    unsigned int cpt = 0;
-    for (const auto & feat : allFeatures)
-    {
-      map_node_to_index.emplace_back(feat, cpt);
-      ++cpt;
-    }
-    // Sort the flat_pair_map
-    map_node_to_index.sort();
-    // Clean some memory
-    allFeatures.clear();
-
-    // 3. Add the node and the pairwise correpondences in the UF tree.
-    uf_tree.InitSets(map_node_to_index.size());
-
-    // 4. Union of the matched features corresponding UF tree sets
-    for ( const auto & iter : map_pair_wise_matches )
-    {
-      const auto & I = iter.first.first;
-      const auto & J = iter.first.second;
-      const std::vector<IndMatch> & vec_FilteredMatches = iter.second;
-      for (const IndMatch & match : vec_FilteredMatches)
-      {
-        const indexedFeaturePair pairI(I, match.i_);
-        const indexedFeaturePair pairJ(J, match.j_);
-        // Link feature correspondences to the corresponding containing sets.
-        uf_tree.Union(map_node_to_index[pairI], map_node_to_index[pairJ]);
-      }
-    }
-  }
-
-  /// Remove bad tracks (too short or track with ids collision)
-  bool Filter(size_t nLengthSupTo = 2)
-  {
-    // Remove bad tracks:
-    // - track that are too short,
-    // - track with id conflicts:
-    //    i.e. tracks that have many times the same image index
-
-    // From the UF tree, create tracks of the image indexes.
-    //  If an image index appears two time the track must disappear
-    //  If a track is too short it has to be removed.
-    std::map<unsigned int, std::set<unsigned int> > tracks;
-
-    std::set<unsigned int> problematic_track_id;
-    // Build tracks from the UF tree, track problematic ids.
-    for (unsigned int k = 0; k < map_node_to_index.size(); ++k)
-    {
-      const unsigned int & track_id = uf_tree.m_cc_parent[k];
-      if (problematic_track_id.count(track_id) != 0)
-        continue; // Track already marked
-
-      const auto & feat = map_node_to_index[k];
-
-      if (tracks[track_id].count(feat.first.first))
-      {
-        problematic_track_id.insert(track_id);
-      }
-      else
-      {
-        tracks[track_id].insert(feat.first.first);
-      }
-    }
-
-    // - track that are too short,
-    for (const auto & val : tracks)
-    {
-      if (val.second.size() < nLengthSupTo)
-      {
-        problematic_track_id.insert(val.first);
-      }
-    }
-
-    for (unsigned int & root_index : uf_tree.m_cc_parent)
-    {
-      if (problematic_track_id.count(root_index) > 0)
-      {
-        // reset selected root
-        uf_tree.m_cc_size[root_index] = 1;
-        root_index = std::numeric_limits<unsigned int>::max();
-      }
-    }
-    return false;
-  }
-
-  /// Return the number of connected set in the UnionFind structure (tree forest)
-  size_t NbTracks() const
-  {
-    std::set<unsigned int> parent_id(uf_tree.m_cc_parent.begin(), uf_tree.m_cc_parent.end());
-    // Erase the "special marker" that depicted rejected tracks
-    parent_id.erase(std::numeric_limits<unsigned int>::max());
-    return parent_id.size();
-  }
-
-  /// Export tracks as a map (each entry is a sequence of imageId and featureIndex):
-  ///  {TrackIndex => {(imageIndex, featureIndex), ... ,(imageIndex, featureIndex)}
-  void ExportToSTL(STLMAPTracks & map_tracks)
-  {
-    map_tracks.clear();
-    for (unsigned int k = 0; k < map_node_to_index.size(); ++k)
-    {
-      const auto & feat = map_node_to_index[k];
-      const unsigned int track_id = uf_tree.m_cc_parent[k];
-      if
-      (
-        // ensure never add rejected elements (track marked as invalid)
-        track_id != std::numeric_limits<unsigned int>::max()
-        // ensure never add 1-length track element (it's not a track)
-        && uf_tree.m_cc_size[track_id] > 1
-      )
-      {
-        map_tracks[track_id].insert(feat.first);
-      }
-    }
-  }
-};
-
-struct TracksUtilsMap
-{
-  /**
-   * @brief Find common tracks between images.
-   *
-   * @param[in] set_imageIndex: set of images we are looking for common tracks
-   * @param[in] map_tracksIn: all tracks of the scene
-   * @param[out] map_tracksOut: output with only the common tracks
-   */
-  static bool GetTracksInImages(
-    const std::set<size_t> & set_imageIndex,
-    const STLMAPTracks & map_tracksIn,
-    STLMAPTracks & map_tracksOut)
-  {
-    map_tracksOut.clear();
-
-    // Go along the tracks
-    for ( const auto & iterT : map_tracksIn )
-    {
-      // Look if the track contains the provided view index & save the point ids
-      submapTrack map_temp;
-      bool bTest = true;
-      for (auto iterIndex = set_imageIndex.begin();
-        iterIndex != set_imageIndex.end() && bTest; ++iterIndex)
-      {
-        auto iterSearch = iterT.second.find(*iterIndex);
-        if (iterSearch != iterT.second.end())
-          map_temp[iterSearch->first] = iterSearch->second;
-        else
-          bTest = false;
-      }
-
-      if (!map_temp.empty() && map_temp.size() == set_imageIndex.size())
-        map_tracksOut[iterT.first] = std::move(map_temp);
-    }
-    return !map_tracksOut.empty();
-  }
-
-  /// Return the tracksId as a set (sorted increasing)
-  static void GetTracksIdVector(
-    const STLMAPTracks & map_tracks,
-    std::set<size_t> * set_tracksIds)
-  {
-    set_tracksIds->clear();
-    for ( const auto & iterT : map_tracks ) 
-    {
-      set_tracksIds->insert(iterT.first);
-    }
-  }
-
-  /// Get feature index PerView and TrackId
-  static bool GetFeatIndexPerViewAndTrackId(
-    const STLMAPTracks & map_tracks,
-    const std::set<size_t> & set_trackId,
-    size_t nImageIndex,
-    std::vector<size_t> * pvec_featIndex)
-  {
-<<<<<<< HEAD
-    for ( const auto & iterT : map_tracks )
-    {
-      const size_t trackId = iterT.first;
-      if (set_trackId.find(trackId) != set_trackId.end())
-      {
-        //try to find imageIndex
-        const submapTrack & map_ref = iterT.second;
-        auto iterSearch = map_ref.find(nImageIndex);
-        if (iterSearch != map_ref.end())
-        {
-          pvec_featIndex->emplace_back(iterSearch->second);
-        }
-      }
-    }
-=======
-    for (const size_t & trackId: set_trackId)
-    {
-      STLMAPTracks::const_iterator iterT = map_tracks.find(trackId);
-      if (iterT != map_tracks.end())
-      {
-        // try to find imageIndex
-        const submapTrack & map_ref = iterT->second;
-        submapTrack::const_iterator iterSearch = map_ref.find(nImageIndex);
-        if (iterSearch != map_ref.end())
-        {
-          pvec_featIndex->emplace_back(iterSearch->second);
-        }
-      }
-    }
->>>>>>> c46ef2ae
-    return !pvec_featIndex->empty();
-  }
-
-  struct FunctorMapFirstEqual : public std::unary_function <STLMAPTracks , bool>
-  {
-    size_t id;
-    FunctorMapFirstEqual(size_t val):id(val){};
-    bool operator()(const std::pair<size_t, submapTrack > & val) {
-      return ( id == val.first);
-    }
-  };
-
-  /**
-   * @brief Convert a trackId to a vector of indexed Matches.
-   *
-   * @param[in]  map_tracks: set of tracks with only 2 elements
-   *             (image A and image B) in each submapTrack.
-   * @param[in]  vec_filterIndex: the track indexes to retrieve.
-   *             Only track indexes contained in this filter vector are kept.
-   * @param[out] pvec_index: list of matches
-   *             (feature index in image A, feature index in image B).
-   *
-   * @warning The input tracks must be composed of only two images index.
-   * @warning Image index are considered sorted (increasing order).
-   */
-  static void TracksToIndexedMatches(const STLMAPTracks & map_tracks,
-    const std::vector<IndexT> & vec_filterIndex,
-    std::vector<IndMatch> * pvec_index)
-  {
-
-    std::vector<IndMatch> & vec_indexref = *pvec_index;
-    vec_indexref.clear();
-    for ( const auto & filter_index : vec_filterIndex ) 
-    {
-      // Retrieve the track information from the current index i.
-      auto itF =
-        find_if(map_tracks.begin(), map_tracks.end(), FunctorMapFirstEqual( filter_index ) ) ;
-      // The current track.
-      const submapTrack & map_ref = itF->second;
-
-      // We have 2 elements for a track.
-      assert(map_ref.size() == 2);
-      const IndexT indexI = (map_ref.begin())->second;
-      const IndexT indexJ = (++map_ref.begin())->second;
-
-      vec_indexref.emplace_back(indexI, indexJ);
-    }
-  }
-
-  /// Return the occurrence of tracks length.
-  static void TracksLength(const STLMAPTracks & map_tracks,
-    std::map<size_t, size_t> & map_Occurence_TrackLength)
-  {
-    for ( const auto & iterT : map_tracks ) 
-    {
-      const size_t trLength = iterT.second.size();
-      if (map_Occurence_TrackLength.end() ==
-        map_Occurence_TrackLength.find(trLength))
-      {
-        map_Occurence_TrackLength[trLength] = 1;
-      }
-      else
-      {
-        map_Occurence_TrackLength[trLength] += 1;
-      }
-    }
-  }
-
-  /// Return a set containing the image Id considered in the tracks container.
-  static void ImageIdInTracks(const STLMAPTracks & map_tracks,
-    std::set<size_t> & set_imagesId)
-  {
-    for ( const auto & iterT : map_tracks ) 
-    {
-      const submapTrack & map_ref = iterT.second;
-      for ( const auto & iter : map_ref )
-      {
-        set_imagesId.insert(iter.first);
-      }
-    }
-  }
-};
-
-} // namespace tracks
-} // namespace openMVG
-
-#endif // OPENMVG_TRACKS_H_
+
+// Copyright (c) 2012, 2013 Pierre MOULON.
+
+// This Source Code Form is subject to the terms of the Mozilla Public
+// License, v. 2.0. If a copy of the MPL was not distributed with this
+// file, You can obtain one at http://mozilla.org/MPL/2.0/.
+
+// Implementation of [1] an efficient algorithm to compute track from pairwise
+//  correspondences.
+//
+//  [1] Pierre Moulon and Pascal Monasse,
+//    "Unordered feature tracking made fast and easy" CVMP 2012.
+//
+// It tracks the position of features along the series of image from pairwise
+//  correspondences.
+//
+// From map< [imageI,ImageJ], [indexed matches array] > it builds tracks.
+//
+// Usage :
+//  PairWiseMatches map_Matches;
+//  PairedIndMatchImport(sMatchFile, map_Matches); // Load series of pairwise matches
+//  //---------------------------------------
+//  // Compute tracks from matches
+//  //---------------------------------------
+//  TracksBuilder tracksBuilder;
+//  tracks::STLMAPTracks map_tracks;
+//  tracksBuilder.Build(map_Matches); // Build: Efficient fusion of correspondences
+//  tracksBuilder.Filter();           // Filter: Remove tracks that have conflict
+//  tracksBuilder.ExportToSTL(map_tracks); // Build tracks with STL compliant type
+//
+
+#ifndef OPENMVG_TRACKS_H_
+#define OPENMVG_TRACKS_H_
+
+#include "openMVG/matching/indMatch.hpp"
+#include "openMVG/tracks/union_find.hpp"
+#include "openMVG/tracks/flat_pair_map.hpp"
+
+#include <algorithm>
+#include <functional>
+#include <map>
+#include <memory>
+#include <set>
+#include <vector>
+
+namespace openMVG  {
+
+using namespace openMVG::matching;
+
+namespace tracks  {
+
+// Data structure to store a track: collection of {ImageId,FeatureId}
+//  The corresponding image points with their imageId and FeatureId.
+typedef std::map<size_t,size_t> submapTrack;
+// A track is a collection of {trackId, submapTrack}
+typedef std::map< size_t, submapTrack > STLMAPTracks;
+
+struct TracksBuilder
+{
+  typedef std::pair<size_t, size_t> indexedFeaturePair;
+
+  flat_pair_map<indexedFeaturePair, unsigned int> map_node_to_index;
+  UnionFind uf_tree;
+
+  /// Build tracks for a given series of pairWise matches
+  void Build( const PairWiseMatches &  map_pair_wise_matches)
+  {
+    // 1. We need to know how much single set we will have.
+    //   i.e each set is made of a tuple : (imageIndex, featureIndex)
+    typedef std::set<indexedFeaturePair> SetIndexedPair;
+    SetIndexedPair allFeatures;
+    // For each couple of images list the used features
+    for ( const auto & iter : map_pair_wise_matches )
+    {
+      const size_t & I = iter.first.first;
+      const size_t & J = iter.first.second;
+      const std::vector<IndMatch> & vec_FilteredMatches = iter.second;
+
+      // Retrieve all shared features and add them to a set
+      for( const auto & cur_filtered_match : vec_FilteredMatches ) 
+      {
+        allFeatures.emplace(I,cur_filtered_match.i_);
+        allFeatures.emplace(J,cur_filtered_match.j_);
+      }
+    }
+
+    // 2. Build the 'flat' representation where a tuple (the node)
+    //  is attached to an unique index.
+    map_node_to_index.reserve(allFeatures.size());
+    unsigned int cpt = 0;
+    for (const auto & feat : allFeatures)
+    {
+      map_node_to_index.emplace_back(feat, cpt);
+      ++cpt;
+    }
+    // Sort the flat_pair_map
+    map_node_to_index.sort();
+    // Clean some memory
+    allFeatures.clear();
+
+    // 3. Add the node and the pairwise correpondences in the UF tree.
+    uf_tree.InitSets(map_node_to_index.size());
+
+    // 4. Union of the matched features corresponding UF tree sets
+    for ( const auto & iter : map_pair_wise_matches )
+    {
+      const auto & I = iter.first.first;
+      const auto & J = iter.first.second;
+      const std::vector<IndMatch> & vec_FilteredMatches = iter.second;
+      for (const IndMatch & match : vec_FilteredMatches)
+      {
+        const indexedFeaturePair pairI(I, match.i_);
+        const indexedFeaturePair pairJ(J, match.j_);
+        // Link feature correspondences to the corresponding containing sets.
+        uf_tree.Union(map_node_to_index[pairI], map_node_to_index[pairJ]);
+      }
+    }
+  }
+
+  /// Remove bad tracks (too short or track with ids collision)
+  bool Filter(size_t nLengthSupTo = 2)
+  {
+    // Remove bad tracks:
+    // - track that are too short,
+    // - track with id conflicts:
+    //    i.e. tracks that have many times the same image index
+
+    // From the UF tree, create tracks of the image indexes.
+    //  If an image index appears two time the track must disappear
+    //  If a track is too short it has to be removed.
+    std::map<unsigned int, std::set<unsigned int> > tracks;
+
+    std::set<unsigned int> problematic_track_id;
+    // Build tracks from the UF tree, track problematic ids.
+    for (unsigned int k = 0; k < map_node_to_index.size(); ++k)
+    {
+      const unsigned int & track_id = uf_tree.m_cc_parent[k];
+      if (problematic_track_id.count(track_id) != 0)
+        continue; // Track already marked
+
+      const auto & feat = map_node_to_index[k];
+
+      if (tracks[track_id].count(feat.first.first))
+      {
+        problematic_track_id.insert(track_id);
+      }
+      else
+      {
+        tracks[track_id].insert(feat.first.first);
+      }
+    }
+
+    // - track that are too short,
+    for (const auto & val : tracks)
+    {
+      if (val.second.size() < nLengthSupTo)
+      {
+        problematic_track_id.insert(val.first);
+      }
+    }
+
+    for (unsigned int & root_index : uf_tree.m_cc_parent)
+    {
+      if (problematic_track_id.count(root_index) > 0)
+      {
+        // reset selected root
+        uf_tree.m_cc_size[root_index] = 1;
+        root_index = std::numeric_limits<unsigned int>::max();
+      }
+    }
+    return false;
+  }
+
+  /// Return the number of connected set in the UnionFind structure (tree forest)
+  size_t NbTracks() const
+  {
+    std::set<unsigned int> parent_id(uf_tree.m_cc_parent.begin(), uf_tree.m_cc_parent.end());
+    // Erase the "special marker" that depicted rejected tracks
+    parent_id.erase(std::numeric_limits<unsigned int>::max());
+    return parent_id.size();
+  }
+
+  /// Export tracks as a map (each entry is a sequence of imageId and featureIndex):
+  ///  {TrackIndex => {(imageIndex, featureIndex), ... ,(imageIndex, featureIndex)}
+  void ExportToSTL(STLMAPTracks & map_tracks)
+  {
+    map_tracks.clear();
+    for (unsigned int k = 0; k < map_node_to_index.size(); ++k)
+    {
+      const auto & feat = map_node_to_index[k];
+      const unsigned int track_id = uf_tree.m_cc_parent[k];
+      if
+      (
+        // ensure never add rejected elements (track marked as invalid)
+        track_id != std::numeric_limits<unsigned int>::max()
+        // ensure never add 1-length track element (it's not a track)
+        && uf_tree.m_cc_size[track_id] > 1
+      )
+      {
+        map_tracks[track_id].insert(feat.first);
+      }
+    }
+  }
+};
+
+struct TracksUtilsMap
+{
+  /**
+   * @brief Find common tracks between images.
+   *
+   * @param[in] set_imageIndex: set of images we are looking for common tracks
+   * @param[in] map_tracksIn: all tracks of the scene
+   * @param[out] map_tracksOut: output with only the common tracks
+   */
+  static bool GetTracksInImages
+  (
+    const std::set<size_t> & set_imageIndex,
+    const STLMAPTracks & map_tracksIn,
+    STLMAPTracks & map_tracksOut
+  )
+  {
+    map_tracksOut.clear();
+
+    // Go along the tracks
+    for ( const auto & iterT : map_tracksIn )
+    {
+      // Look if the track contains the provided view index & save the point ids
+      submapTrack map_temp;
+      bool bTest = true;
+      for (auto iterIndex = set_imageIndex.begin();
+        iterIndex != set_imageIndex.end() && bTest; ++iterIndex)
+      {
+        auto iterSearch = iterT.second.find(*iterIndex);
+        if (iterSearch != iterT.second.end())
+          map_temp[iterSearch->first] = iterSearch->second;
+        else
+          bTest = false;
+      }
+
+      if (!map_temp.empty() && map_temp.size() == set_imageIndex.size())
+        map_tracksOut[iterT.first] = std::move(map_temp);
+    }
+    return !map_tracksOut.empty();
+  }
+
+  /// Return the tracksId as a set (sorted increasing)
+  static void GetTracksIdVector
+  (
+    const STLMAPTracks & map_tracks,
+    std::set<size_t> * set_tracksIds
+  )
+  {
+    set_tracksIds->clear();
+    for ( const auto & iterT : map_tracks ) 
+    {
+      set_tracksIds->insert(iterT.first);
+    }
+  }
+
+  /// Get feature index PerView and TrackId
+  static bool GetFeatIndexPerViewAndTrackId
+  (
+    const STLMAPTracks & map_tracks,
+    const std::set<size_t> & set_trackId,
+    size_t nImageIndex,
+    std::vector<size_t> * pvec_featIndex
+  )
+  {
+    for (const size_t & trackId: set_trackId)
+    {
+      STLMAPTracks::const_iterator iterT = map_tracks.find(trackId);
+      if (iterT != map_tracks.end())
+      {
+        //try to find imageIndex
+        const submapTrack & map_ref = iterT->second;
+        submapTrack::const_iterator iterSearch = map_ref.find(nImageIndex);
+        if (iterSearch != map_ref.end())
+        {
+          pvec_featIndex->emplace_back(iterSearch->second);
+        }
+      }
+    }
+    return !pvec_featIndex->empty();
+  }
+
+  struct FunctorMapFirstEqual : public std::unary_function <STLMAPTracks , bool>
+  {
+    size_t id;
+    FunctorMapFirstEqual(size_t val):id(val){};
+    bool operator()(const std::pair<size_t, submapTrack > & val) {
+      return ( id == val.first);
+    }
+  };
+
+  /**
+   * @brief Convert a trackId to a vector of indexed Matches.
+   *
+   * @param[in]  map_tracks: set of tracks with only 2 elements
+   *             (image A and image B) in each submapTrack.
+   * @param[in]  vec_filterIndex: the track indexes to retrieve.
+   *             Only track indexes contained in this filter vector are kept.
+   * @param[out] pvec_index: list of matches
+   *             (feature index in image A, feature index in image B).
+   *
+   * @warning The input tracks must be composed of only two images index.
+   * @warning Image index are considered sorted (increasing order).
+   */
+  static void TracksToIndexedMatches
+  (
+    const STLMAPTracks & map_tracks,
+    const std::vector<IndexT> & vec_filterIndex,
+    std::vector<IndMatch> * pvec_index
+  )
+  {
+
+    std::vector<IndMatch> & vec_indexref = *pvec_index;
+    vec_indexref.clear();
+    for ( const auto & filter_index : vec_filterIndex ) 
+    {
+      // Retrieve the track information from the current index i.
+      auto itF =
+        find_if(map_tracks.begin(), map_tracks.end(), FunctorMapFirstEqual( filter_index ) ) ;
+      // The current track.
+      const submapTrack & map_ref = itF->second;
+
+      // We have 2 elements for a track.
+      assert(map_ref.size() == 2);
+      const IndexT indexI = (map_ref.begin())->second;
+      const IndexT indexJ = (++map_ref.begin())->second;
+
+      vec_indexref.emplace_back(indexI, indexJ);
+    }
+  }
+
+  /// Return the occurrence of tracks length.
+  static void TracksLength
+  (
+    const STLMAPTracks & map_tracks,
+    std::map<size_t, size_t> & map_Occurence_TrackLength
+  )
+  {
+    for ( const auto & iterT : map_tracks ) 
+    {
+      const size_t trLength = iterT.second.size();
+      if (map_Occurence_TrackLength.end() ==
+        map_Occurence_TrackLength.find(trLength))
+      {
+        map_Occurence_TrackLength[trLength] = 1;
+      }
+      else
+      {
+        map_Occurence_TrackLength[trLength] += 1;
+      }
+    }
+  }
+
+  /// Return a set containing the image Id considered in the tracks container.
+  static void ImageIdInTracks
+  (
+    const STLMAPTracks & map_tracks,
+    std::set<size_t> & set_imagesId
+  )
+  {
+    for ( const auto & iterT : map_tracks ) 
+    {
+      const submapTrack & map_ref = iterT.second;
+      for ( const auto & iter : map_ref )
+      {
+        set_imagesId.insert(iter.first);
+      }
+    }
+  }
+};
+
+} // namespace tracks
+} // namespace openMVG
+
+#endif // OPENMVG_TRACKS_H_