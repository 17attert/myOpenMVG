--- conflicted
+++ resolved
@@ -1,41 +1,7 @@
-<<<<<<< HEAD
 // Copyright (c) 2014 Pierre MOULON
 
 // This Source Code Form is subject to the terms of the Mozilla Public
 // License, v. 2.0. If a copy of the MPL was not distributed with this
-=======
-//  Copyright (c) 2014, Kyle Wilson
-//  All rights reserved.
-//
-//  Redistribution and use in source and binary forms, with or without
-//  modification, are permitted provided that the following conditions are met:
-//
-//  1. Redistributions of source code must retain the above copyright notice, this
-//  list of conditions and the following disclaimer.
-//  2. Redistributions in binary form must reproduce the above copyright notice,
-//  this list of conditions and the following disclaimer in the documentation
-//  and/or other materials provided with the distribution.
-//
-//  THIS SOFTWARE IS PROVIDED BY THE COPYRIGHT HOLDERS AND CONTRIBUTORS "AS IS" AND
-//  ANY EXPRESS OR IMPLIED WARRANTIES, INCLUDING, BUT NOT LIMITED TO, THE IMPLIED
-//  WARRANTIES OF MERCHANTABILITY AND FITNESS FOR A PARTICULAR PURPOSE ARE
-//  DISCLAIMED. IN NO EVENT SHALL THE COPYRIGHT OWNER OR CONTRIBUTORS BE LIABLE FOR
-//  ANY DIRECT, INDIRECT, INCIDENTAL, SPECIAL, EXEMPLARY, OR CONSEQUENTIAL DAMAGES
-//  (INCLUDING, BUT NOT LIMITED TO, PROCUREMENT OF SUBSTITUTE GOODS OR SERVICES;
-//  LOSS OF USE, DATA, OR PROFITS; OR BUSINESS INTERRUPTION) HOWEVER CAUSED AND
-//  ON ANY THEORY OF LIABILITY, WHETHER IN CONTRACT, STRICT LIABILITY, OR TORT
-//  (INCLUDING NEGLIGENCE OR OTHERWISE) ARISING IN ANY WAY OUT OF THE USE OF THIS
-//  SOFTWARE, EVEN IF ADVISED OF THE POSSIBILITY OF SUCH DAMAGE.
-//
-//  The views and conclusions contained in the software and documentation are those
-//  of the authors and should not be interpreted as representing official policies,
-//  either expressed or implied, of the FreeBSD Project.
-
-// Copyright (c) 2014 Pierre MOULON (Updated for openMVG).
-
-// This Source Code Form is subject to the terms of the Mozilla Public
-// License, v. 2.0. If a copy of the MPL was not distributed with this
->>>>>>> 6ca1c9c5
 // file, You can obtain one at http://mozilla.org/MPL/2.0/.
 
 #ifndef __TRANS_SOLVER_H__
@@ -92,15 +58,8 @@
 */
 bool
 solve_translations_problem_softl1
-<<<<<<< HEAD
 (
   const std::vector<openMVG::RelativeInfo_Vec > & vec_initial_estimates,
-=======
-(
-  const std::vector<openMVG::relativeInfo > & vec_initial_estimates,
-  const bool b_translation_triplets,
-  const int nb_poses,
->>>>>>> 6ca1c9c5
   std::vector<Eigen::Vector3d> & translations,
   const double d_l1_loss_threshold = 0.01
 );
