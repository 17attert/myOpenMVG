--- conflicted
+++ resolved
@@ -104,12 +104,13 @@
       params_[0] = k1;
     }
 
-<<<<<<< HEAD
+    ~Pinhole_Intrinsic_Radial_K1() override = default;
+
     /**
     * @brief Tell from which type the embed camera is
     * @retval PINHOLE_CAMERA_RADIAL1
     */
-    EINTRINSIC getType() const
+    EINTRINSIC getType() const override
     {
       return PINHOLE_CAMERA_RADIAL1;
     }
@@ -119,7 +120,7 @@
     * @retval true if intrinsic holds distortion
     * @retval false if intrinsic does not hold distortion
     */
-    virtual bool have_disto() const
+    bool have_disto() const override
     {
       return true;
     }
@@ -129,16 +130,8 @@
     * @param p Point before distortion computation (in normalized camera frame)
     * @return point with distortion
     */
-    virtual Vec2 add_disto( const Vec2 & p ) const
-    {
-=======
-  EINTRINSIC getType() const override { return PINHOLE_CAMERA_RADIAL1; }
-
-  bool have_disto() const override {  return true; }
-
-  /// Add distortion to the point p (assume p is in the camera frame [normalized coordinates])
-  Vec2 add_disto(const Vec2 & p) const override {
->>>>>>> 6ca1c9c5
+    Vec2 add_disto( const Vec2 & p ) const override
+    {
 
       const double k1 = params_[0];
 
@@ -148,13 +141,12 @@
       return ( p * r_coeff );
     }
 
-<<<<<<< HEAD
     /**
     * @brief Remove the distortion to a camera point (that is in normalized camera frame)
     * @param p Point with distortion
     * @return Point without distortion
     */
-    virtual Vec2 remove_disto( const Vec2& p ) const
+    Vec2 remove_disto( const Vec2& p ) const override
     {
       // Compute the radius from which the point p comes from thanks to a bisection
       // Minimize disto(radius(p')^2) == actual Squared(radius(p))
@@ -165,32 +157,25 @@
                             ::sqrt( radial_distortion::bisection_Radius_Solve( params_, r2, distoFunctor ) / r2 );
       return radius * p;
     }
-=======
-  /// Remove distortion (return p' such that disto(p') = p)
-  Vec2 remove_disto(const Vec2& p) const override {
-    // Compute the radius from which the point p comes from thanks to a bisection
-    // Minimize disto(radius(p')^2) == actual Squared(radius(p))
->>>>>>> 6ca1c9c5
 
     /**
     * @brief Data wrapper for non linear optimization (get data)
     * @return vector of parameter of this intrinsic
     */
-    virtual std::vector<double> getParams() const
+    std::vector<double> getParams() const override
     {
       std::vector<double> params = Pinhole_Intrinsic::getParams();
       params.push_back( params_[0] );
       return params;
     }
 
-<<<<<<< HEAD
     /**
     * @brief Data wrapper for non linear optimization (update from data)
     * @param params List of params used to update this intrinsic
     * @retval true if update is correct
     * @retval false if there was an error during update
     */
-    virtual bool updateFromParams( const std::vector<double> & params )
+    bool updateFromParams( const std::vector<double> & params ) override
     {
       if ( params.size() == 4 )
       {
@@ -210,9 +195,9 @@
     * @brief Return the list of parameter indexes that must be held constant
     * @param parametrization The given parametrization
     */
-    virtual std::vector<int> subsetParameterization
+    std::vector<int> subsetParameterization
     (
-      const Intrinsic_Parameter_Type & parametrization) const
+      const Intrinsic_Parameter_Type & parametrization) const override
     {
       std::vector<int> constant_index;
       const int param = static_cast<int>(parametrization);
@@ -233,25 +218,6 @@
         constant_index.push_back(3);
       }
       return constant_index;
-=======
-  // Data wrapper for non linear optimization (get data)
-  std::vector<double> getParams() const override
-  {
-    std::vector<double> params = Pinhole_Intrinsic::getParams();
-    params.push_back(_params[0]);
-    return params;
-  }
-
-  // Data wrapper for non linear optimization (update from data)
-  bool updateFromParams(const std::vector<double> & params) override
-  {
-    if (params.size() == 4) {
-      *this = Pinhole_Intrinsic_Radial_K1(
-        _w, _h,
-        params[0], params[1], params[2], // focal, ppx, ppy
-        params[3]); //K1
-      return true;
->>>>>>> 6ca1c9c5
     }
 
     /**
@@ -259,18 +225,17 @@
     * @param p Input distorted pixel
     * @return Point without distortion
     */
-    virtual Vec2 get_ud_pixel( const Vec2& p ) const
+    Vec2 get_ud_pixel( const Vec2& p ) const override
     {
       return cam2ima( remove_disto( ima2cam( p ) ) );
     }
 
-<<<<<<< HEAD
     /**
     * @brief Return the distorted pixel (with added distortion)
     * @param p Input pixel
     * @return Distorted pixel
     */
-    virtual Vec2 get_d_pixel( const Vec2& p ) const
+    Vec2 get_d_pixel( const Vec2& p ) const override
     {
       return cam2ima( add_disto( ima2cam( p ) ) );
     }
@@ -285,19 +250,6 @@
       Pinhole_Intrinsic::save( ar );
       ar( cereal::make_nvp( "disto_k1", params_ ) );
     }
-=======
-  /// Return the un-distorted pixel (with removed distortion)
-  Vec2 get_ud_pixel(const Vec2& p) const override
-  {
-    return cam2ima( remove_disto(ima2cam(p)) );
-  }
-
-  /// Return the distorted pixel (with added distortion)
-  Vec2 get_d_pixel(const Vec2& p) const override
-  {
-    return cam2ima( add_disto(ima2cam(p)) );
-  }
->>>>>>> 6ca1c9c5
 
     /**
     * @brief  Serialization in
@@ -314,7 +266,7 @@
     * @brief Clone the object
     * @return A clone (copy of the stored object)
     */
-    virtual IntrinsicBase * clone( void ) const
+    IntrinsicBase * clone( void ) const override
     {
       return new class_type( *this );
     }
@@ -373,12 +325,13 @@
       params_[2] = k3;
     }
 
-<<<<<<< HEAD
+    ~Pinhole_Intrinsic_Radial_K3() override = default;
+
     /**
     * @brief Tell from which type the embed camera is
     * @retval PINHOLE_CAMERA_RADIAL3
     */
-    EINTRINSIC getType() const
+    EINTRINSIC getType() const override
     {
       return PINHOLE_CAMERA_RADIAL3;
     }
@@ -387,7 +340,7 @@
     * @brief Does the camera model handle a distortion field?
     * @retval true
     */
-    virtual bool have_disto() const
+    bool have_disto() const override
     {
       return true;
     }
@@ -397,16 +350,8 @@
     * @param p Point before distortion computation (in normalized camera frame)
     * @return point with distortion
     */
-    virtual Vec2 add_disto( const Vec2 & p ) const
-    {
-=======
-  EINTRINSIC getType() const override { return PINHOLE_CAMERA_RADIAL3; }
-
-  bool have_disto() const override {  return true; }
-
-  /// Add distortion to the point p (assume p is in the camera frame [normalized coordinates])
-  Vec2 add_disto(const Vec2 & p) const override {
->>>>>>> 6ca1c9c5
+    Vec2 add_disto( const Vec2 & p ) const override
+    {
 
       const double k1 = params_[0], k2 = params_[1], k3 = params_[2];
 
@@ -418,13 +363,12 @@
       return ( p * r_coeff );
     }
 
-<<<<<<< HEAD
     /**
     * @brief Remove the distortion to a camera point (that is in normalized camera frame)
     * @param p Point with distortion
     * @return Point without distortion
     */
-    virtual Vec2 remove_disto( const Vec2& p ) const
+    Vec2 remove_disto( const Vec2& p ) const override
     {
       // Compute the radius from which the point p comes from thanks to a bisection
       // Minimize disto(radius(p')^2) == actual Squared(radius(p))
@@ -435,18 +379,12 @@
                             ::sqrt( radial_distortion::bisection_Radius_Solve( params_, r2, distoFunctor ) / r2 );
       return radius * p;
     }
-=======
-  /// Remove distortion (return p' such that disto(p') = p)
-  Vec2 remove_disto(const Vec2& p) const override {
-    // Compute the radius from which the point p comes from thanks to a bisection
-    // Minimize disto(radius(p')^2) == actual Squared(radius(p))
->>>>>>> 6ca1c9c5
 
     /**
     * @brief Data wrapper for non linear optimization (get data)
     * @return vector of parameter of this intrinsic
     */
-    virtual std::vector<double> getParams() const
+    std::vector<double> getParams() const override
     {
       std::vector<double> params = Pinhole_Intrinsic::getParams();
       params.push_back( params_[0] );
@@ -455,14 +393,13 @@
       return params;
     }
 
-<<<<<<< HEAD
     /**
     * @brief Data wrapper for non linear optimization (update from data)
     * @param params List of params used to update this intrinsic
     * @retval true if update is correct
     * @retval false if there was an error during update
     */
-    virtual bool updateFromParams( const std::vector<double> & params )
+    bool updateFromParams( const std::vector<double> & params ) override
     {
       if ( params.size() == 6 )
       {
@@ -482,9 +419,9 @@
     * @brief Return the list of parameter indexes that must be held constant
     * @param parametrization The given parametrization
     */
-    virtual std::vector<int> subsetParameterization
+    std::vector<int> subsetParameterization
     (
-      const Intrinsic_Parameter_Type & parametrization) const
+      const Intrinsic_Parameter_Type & parametrization) const override
     {
       std::vector<int> constant_index;
       const int param = static_cast<int>(parametrization);
@@ -507,27 +444,6 @@
         constant_index.push_back(5);
       }
       return constant_index;
-=======
-  // Data wrapper for non linear optimization (get data)
-  std::vector<double> getParams() const override
-  {
-    std::vector<double> params = Pinhole_Intrinsic::getParams();
-    params.push_back(_params[0]);
-    params.push_back(_params[1]);
-    params.push_back(_params[2]);
-    return params;
-  }
-
-  // Data wrapper for non linear optimization (update from data)
-  bool updateFromParams(const std::vector<double> & params) override
-  {
-    if (params.size() == 6) {
-      *this = Pinhole_Intrinsic_Radial_K3(
-        _w, _h,
-        params[0], params[1], params[2], // focal, ppx, ppy
-        params[3], params[4], params[5]); // K1, K2, K3
-      return true;
->>>>>>> 6ca1c9c5
     }
 
     /**
@@ -535,18 +451,17 @@
     * @param p Input distorted pixel
     * @return Point without distortion
     */
-    virtual Vec2 get_ud_pixel( const Vec2& p ) const
+    Vec2 get_ud_pixel( const Vec2& p ) const override
     {
       return cam2ima( remove_disto( ima2cam( p ) ) );
     }
 
-<<<<<<< HEAD
     /**
     * @brief Return the distorted pixel (with added distortion)
     * @param p Input pixel
     * @return Distorted pixel
     */
-    virtual Vec2 get_d_pixel( const Vec2& p ) const
+    Vec2 get_d_pixel( const Vec2& p ) const override
     {
       return cam2ima( add_disto( ima2cam( p ) ) );
     }
@@ -561,19 +476,6 @@
       Pinhole_Intrinsic::save( ar );
       ar( cereal::make_nvp( "disto_k3", params_ ) );
     }
-=======
-  /// Return the un-distorted pixel (with removed distortion)
-  Vec2 get_ud_pixel(const Vec2& p) const override
-  {
-    return cam2ima( remove_disto(ima2cam(p)) );
-  }
-
-  /// Return the distorted pixel (with added distortion)
-  Vec2 get_d_pixel(const Vec2& p) const override
-  {
-    return cam2ima( add_disto(ima2cam(p)) );
-  }
->>>>>>> 6ca1c9c5
 
     /**
     * @brief  Serialization in
@@ -590,7 +492,7 @@
     * @brief Clone the object
     * @return A clone (copy of the stored object)
     */
-    virtual IntrinsicBase * clone( void ) const
+    IntrinsicBase * clone( void ) const override
     {
       return new class_type( *this );
     }
