// This file is part of OpenMVG, an Open Multiple View Geometry C++ library.

// Copyright (c) 2015 Pierre MOULON.

// This Source Code Form is subject to the terms of the Mozilla Public
// License, v. 2.0. If a copy of the MPL was not distributed with this
// file, You can obtain one at http://mozilla.org/MPL/2.0/.

#include "openMVG/sfm/pipelines/localization/SfM_Localizer_Single_3DTrackObservation_Database.hpp"

#include "openMVG/cameras/Camera_Intrinsics.hpp"
#include "openMVG/matching/indMatch.hpp"
#include "openMVG/sfm/pipelines/sfm_regions_provider.hpp"
#include "openMVG/sfm/sfm_data.hpp"
#include "openMVG/system/logger.hpp"

using namespace openMVG::matching;

namespace openMVG {
namespace sfm {

  SfM_Localization_Single_3DTrackObservation_Database::
  SfM_Localization_Single_3DTrackObservation_Database()
  :SfM_Localizer()
  {}

  bool
  SfM_Localization_Single_3DTrackObservation_Database::Init
  (
    const SfM_Data & sfm_data,
    const Regions_Provider & regions_provider
  )
  {
    if (sfm_data.GetPoses().empty() || sfm_data.GetLandmarks().empty())
    {
      OPENMVG_LOG_ERROR<< "The input SfM_Data file have no 3D content to match with.";
      return false;
    }

    // Setup the database
    // A collection of regions
    // - each view observation leads to a new regions
    // - link each observation region to a track id to ease 2D-3D correspondences search

    landmark_observations_descriptors_.reset(regions_provider.getRegionsType()->EmptyClone());
    for (const auto & landmark : sfm_data.GetLandmarks())
    {
      for (const auto & observation : landmark.second.obs)
      {
        if (observation.second.id_feat != UndefinedIndexT)
        {
          // copy the feature/descriptor to landmark_observations_descriptors
          const std::shared_ptr<features::Regions> view_regions = regions_provider.get(observation.first);
          view_regions->CopyRegion(observation.second.id_feat, landmark_observations_descriptors_.get());
          // link this descriptor to the track Id
          index_to_landmark_id_.push_back(landmark.first);
        }
      }
    }
<<<<<<< HEAD
    OPENMVG_LOG_INFO << "Init retrieval database ... ";
    matching_interface_.reset(new
      matching::Matcher_Regions_Database(matching::ANN_L2, *landmark_observations_descriptors_));
    OPENMVG_LOG_INFO << "Retrieval database initialized with:\n"
=======
    std::cout << "Init retrieval database ... " << std::endl;
    // Initialize the matching interface
    matching_interface_ =
      RegionMatcherFactory(matching::ANN_L2, *landmark_observations_descriptors_);
    if (!matching_interface_)
      return false;

    std::cout << "Retrieval database initialized with:\n"
>>>>>>> 685f8d02
      << "#landmarks: " << sfm_data.GetLandmarks().size() << "\n"
      << "#descriptors: " << landmark_observations_descriptors_->RegionCount();

    sfm_data_ = &sfm_data;

    return true;
  }

  bool
  SfM_Localization_Single_3DTrackObservation_Database::Localize
  (
    const resection::SolverType & solver_type,
    const Pair & image_size,
    const cameras::IntrinsicBase * optional_intrinsics,
    const features::Regions & query_regions,
    geometry::Pose3 & pose,
    Image_Localizer_Match_Data * resection_data_ptr
  ) const
  {
    if (!sfm_data_ || !matching_interface_)
    {
      OPENMVG_LOG_ERROR << "Invalid sfm_data or invalid matching_interface.";
      return false;
    }

    matching::IndMatches vec_putative_matches;
    if (!matching_interface_->MatchDistanceRatio(0.8, query_regions, vec_putative_matches))
    {
      return false;
    }

    OPENMVG_LOG_INFO << "#3D2d putative correspondences: " << vec_putative_matches.size();
    // Init the 3D-2d correspondences array
    Image_Localizer_Match_Data resection_data;
    if (resection_data_ptr)
    {
      resection_data.error_max = resection_data_ptr->error_max;
    }
    resection_data.pt3D.resize(3, vec_putative_matches.size());
    resection_data.pt2D.resize(2, vec_putative_matches.size());
    Mat2X pt2D_original(2, vec_putative_matches.size());
    for (size_t i = 0; i < vec_putative_matches.size(); ++i)
    {
      resection_data.pt3D.col(i) = sfm_data_->GetLandmarks().at(index_to_landmark_id_[vec_putative_matches[i].i_]).X;
      resection_data.pt2D.col(i) = query_regions.GetRegionPosition(vec_putative_matches[i].j_);
      pt2D_original.col(i) = resection_data.pt2D.col(i);
      // Handle image distortion if intrinsic is known (to ease the resection)
      if (optional_intrinsics && optional_intrinsics->have_disto())
      {
        resection_data.pt2D.col(i) = optional_intrinsics->get_ud_pixel(resection_data.pt2D.col(i));
      }
    }

    const bool bResection =  SfM_Localizer::Localize(
      solver_type, image_size, optional_intrinsics, resection_data, pose);

    resection_data.pt2D = std::move(pt2D_original); // restore original image domain points

    if (resection_data_ptr)
      (*resection_data_ptr) = std::move(resection_data);

    return bResection;
  }

} // namespace sfm
} // namespace openMVG<|MERGE_RESOLUTION|>--- conflicted
+++ resolved
@@ -57,21 +57,14 @@
         }
       }
     }
-<<<<<<< HEAD
     OPENMVG_LOG_INFO << "Init retrieval database ... ";
-    matching_interface_.reset(new
-      matching::Matcher_Regions_Database(matching::ANN_L2, *landmark_observations_descriptors_));
-    OPENMVG_LOG_INFO << "Retrieval database initialized with:\n"
-=======
-    std::cout << "Init retrieval database ... " << std::endl;
     // Initialize the matching interface
     matching_interface_ =
       RegionMatcherFactory(matching::ANN_L2, *landmark_observations_descriptors_);
     if (!matching_interface_)
       return false;
 
-    std::cout << "Retrieval database initialized with:\n"
->>>>>>> 685f8d02
+    OPENMVG_LOG_INFO << "Retrieval database initialized with:\n"
       << "#landmarks: " << sfm_data.GetLandmarks().size() << "\n"
       << "#descriptors: " << landmark_observations_descriptors_->RegionCount();
 
