// This file is part of OpenMVG, an Open Multiple View Geometry C++ library.

// Copyright (c) 2015 Pierre MOULON.

// This Source Code Form is subject to the terms of the Mozilla Public
// License, v. 2.0. If a copy of the MPL was not distributed with this
// file, You can obtain one at http://mozilla.org/MPL/2.0/.

#include "openMVG/sfm/pipelines/localization/SfM_Localizer.hpp"

#include "openMVG/cameras/Camera_Common.hpp"
#include "openMVG/cameras/Camera_Intrinsics.hpp"
#include "openMVG/cameras/Camera_Pinhole.hpp"
#include "openMVG/multiview/solver_resection_kernel.hpp"
#include "openMVG/multiview/solver_resection_p3p.hpp"
#include "openMVG/sfm/sfm_data.hpp"
#include "openMVG/sfm/sfm_data_BA.hpp"
#include "openMVG/sfm/sfm_data_BA_ceres.hpp"
#include "openMVG/sfm/sfm_landmark.hpp"
#include "openMVG/robust_estimation/robust_estimator_ACRansac.hpp"
#include "openMVG/robust_estimation/robust_estimator_ACRansacKernelAdaptator.hpp"

#include <memory>
#include <utility>

namespace openMVG {
namespace sfm {

  struct ResectionSquaredResidualError {
    // Compute the residual of the projection distance(pt2D, Project(P,pt3D))
    // Return the squared error
    static double Error(const Mat34 & P, const Vec2 & pt2D, const Vec3 & pt3D) {
      const Vec2 x = Project(P, pt3D);
      return (x - pt2D).squaredNorm();
    }
  };

  bool SfM_Localizer::Localize
  (
    const resection::SolverType & solver_type,
    const Pair & image_size,
    const cameras::IntrinsicBase * optional_intrinsics,
    Image_Localizer_Match_Data & resection_data,
    geometry::Pose3 & pose
  )
  {
    // --
    // Compute the camera pose (resectioning)
    // --
    Mat34 P;
    resection_data.vec_inliers.clear();

    // Setup the admissible upper bound residual error
    const double dPrecision =
      resection_data.error_max == std::numeric_limits<double>::infinity() ?
      std::numeric_limits<double>::infinity() :
      Square(resection_data.error_max);

    size_t MINIMUM_SAMPLES = 0;
<<<<<<< HEAD
    const cameras::Pinhole_Intrinsic * pinhole_cam = dynamic_cast<const cameras::Pinhole_Intrinsic *>(optional_intrinsics);
    if (pinhole_cam == nullptr)
    {
      //--
      // Classic resection (try to compute the entire P matrix)
      using SolverType = openMVG::resection::kernel::SixPointResectionSolver;
      MINIMUM_SAMPLES = SolverType::MINIMUM_SAMPLES;

      using KernelType =
        openMVG::robust::ACKernelAdaptorResection<
        SolverType,
        ResectionSquaredResidualError,
        openMVG::robust::UnnormalizerResection,
        Mat34>;

      KernelType kernel(resection_data.pt2D, image_size.first, image_size.second,
        resection_data.pt3D);
      // Robust estimation of the Model and its precision
      const std::pair<double,double> ACRansacOut =
        openMVG::robust::ACRANSAC(kernel, resection_data.vec_inliers, resection_data.max_iteration, &P, dPrecision, true);
      // Update the upper bound precision of the model found by AC-RANSAC
      resection_data.error_max = ACRansacOut.first;
    }
    else
    {
      //--
      // Since K calibration matrix is known, compute only [R|t]
      using SolverType = openMVG::euclidean_resection::P3PSolver;
      MINIMUM_SAMPLES = SolverType::MINIMUM_SAMPLES;
=======
    const cameras::Pinhole_Intrinsic * pinhole_cam =
      dynamic_cast<const cameras::Pinhole_Intrinsic *>(optional_intrinsics);
>>>>>>> 805175ee

    switch (solver_type)
    {
      case resection::SolverType::DLT_6POINTS:
      {
        //--
        // Classic resection (try to compute the entire P matrix)
        using SolverType = openMVG::resection::kernel::SixPointResectionSolver;
        MINIMUM_SAMPLES = SolverType::MINIMUM_SAMPLES;

        using KernelType =
          openMVG::robust::ACKernelAdaptorResection<
          SolverType,
          ResectionSquaredResidualError,
          openMVG::robust::UnnormalizerResection,
          Mat34>;

<<<<<<< HEAD
      KernelType kernel(resection_data.pt2D, resection_data.pt3D, pinhole_cam->K());
      // Robust estimation of the Model and its precision
      const std::pair<double,double> ACRansacOut =
        openMVG::robust::ACRANSAC(kernel, resection_data.vec_inliers, resection_data.max_iteration, &P, dPrecision, true);
      // Update the upper bound precision of the model found by AC-RANSAC
      resection_data.error_max = ACRansacOut.first;
=======
        KernelType kernel(resection_data.pt2D, image_size.first, image_size.second,
          resection_data.pt3D);
        // Robust estimation of the Projection matrix and it's precision
        const std::pair<double,double> ACRansacOut =
          openMVG::robust::ACRANSAC(kernel,
                                    resection_data.vec_inliers,
                                    resection_data.max_iteration,
                                    &P,
                                    dPrecision,
                                    true);
        // Update the upper bound precision of the model found by AC-RANSAC
        resection_data.error_max = ACRansacOut.first;
      }
      break;
      case resection::SolverType::P3P_KE_CVPR17:
      {
        if (pinhole_cam == nullptr)
        {
          std::cerr << "Intrinsic data is required for P3P solvers." << std::endl;
          return false;
        }
        //--
        // Since K calibration matrix is known, compute only [R|t]
        using SolverType = openMVG::euclidean_resection::P3PSolver_Ke;
        MINIMUM_SAMPLES = SolverType::MINIMUM_SAMPLES;

        using KernelType =
          openMVG::robust::ACKernelAdaptorResection_K<
            SolverType,
            ResectionSquaredResidualError,
            Mat34>;

        KernelType kernel(resection_data.pt2D, resection_data.pt3D, pinhole_cam->K());
        // Robust estimation of the Projection matrix and it's precision
        const std::pair<double,double> ACRansacOut =
          openMVG::robust::ACRANSAC(kernel,
                                    resection_data.vec_inliers,
                                    resection_data.max_iteration, 
                                    &P, 
                                    dPrecision, 
                                    true);
        // Update the upper bound precision of the model found by AC-RANSAC
        resection_data.error_max = ACRansacOut.first;
      }
      break;
      case resection::SolverType::P3P_KNEIP_CVPR11:
      {
        if (pinhole_cam == nullptr)
        {
          std::cerr << "Intrinsic data is required for P3P solvers." << std::endl;
          return false;
        }
        //--
        // Since K calibration matrix is known, compute only [R|t]
        using SolverType = openMVG::euclidean_resection::P3PSolver_Kneip;
        MINIMUM_SAMPLES = SolverType::MINIMUM_SAMPLES;

        using KernelType =
          openMVG::robust::ACKernelAdaptorResection_K<
            SolverType,
            ResectionSquaredResidualError,
            Mat34>;

        KernelType kernel(resection_data.pt2D, resection_data.pt3D, pinhole_cam->K());
        // Robust estimation of the Projection matrix and it's precision
        const std::pair<double,double> ACRansacOut =
          openMVG::robust::ACRANSAC(kernel,
                                    resection_data.vec_inliers,
                                    resection_data.max_iteration, 
                                    &P, 
                                    dPrecision, 
                                    true);
        // Update the upper bound precision of the model found by AC-RANSAC
        resection_data.error_max = ACRansacOut.first;
      }
      break;
      default:
        return false;
>>>>>>> 805175ee
    }

    // Test if the mode support some points (more than those required for estimation)
    const bool bResection = (resection_data.vec_inliers.size() > 2.5 * MINIMUM_SAMPLES);

    if (bResection)
    {
      resection_data.projection_matrix = P;
      Mat3 K, R;
      Vec3 t;
      KRt_From_P(P, &K, &R, &t);
      pose = geometry::Pose3(R, -R.transpose() * t);
    }

    std::cout << "\n"
      << "-------------------------------" << "\n"
      << "-- Robust Resection " << "\n"
      << "-- Resection status: " << bResection << "\n"
      << "-- #Points used for Resection: " << resection_data.pt2D.cols() << "\n"
      << "-- #Points validated by robust Resection: " << resection_data.vec_inliers.size() << "\n"
      << "-- Threshold: " << resection_data.error_max << "\n"
      << "-------------------------------" << std::endl;

    return bResection;
  }

  bool SfM_Localizer::RefinePose
  (
    cameras::IntrinsicBase * intrinsics,
    geometry::Pose3 & pose,
    Image_Localizer_Match_Data & matching_data,
    bool b_refine_pose,
    bool b_refine_intrinsic
  )
  {
    if (!b_refine_pose && !b_refine_intrinsic)
    {
      // Nothing to do (There is no parameter to refine)
      return false;
    }

    // Setup a tiny SfM scene with the corresponding 2D-3D data
    SfM_Data sfm_data;
    // view
    sfm_data.views.insert({0, std::make_shared<View>("",0, 0, 0)});
    // pose
    sfm_data.poses[0] = pose;
    // intrinsic
    std::shared_ptr<cameras::IntrinsicBase> shared_intrinsics(intrinsics->clone());
    sfm_data.intrinsics[0] = shared_intrinsics;
    // structure data (2D-3D correspondences)
    for (size_t i = 0; i < matching_data.vec_inliers.size(); ++i)
    {
      const size_t idx = matching_data.vec_inliers[i];
      Landmark landmark;
      landmark.X = matching_data.pt3D.col(idx);
      landmark.obs[0] = Observation(matching_data.pt2D.col(idx), UndefinedIndexT);
      sfm_data.structure[i] = std::move(landmark);
    }

    // Configure BA options (refine the intrinsic and the pose parameter only if requested)
    const Optimize_Options ba_refine_options
    (
      (b_refine_intrinsic) ? cameras::Intrinsic_Parameter_Type::ADJUST_ALL : cameras::Intrinsic_Parameter_Type::NONE,
      (b_refine_pose) ? Extrinsic_Parameter_Type::ADJUST_ALL : Extrinsic_Parameter_Type::NONE,
      Structure_Parameter_Type::NONE // STRUCTURE must remain constant
    );
    Bundle_Adjustment_Ceres bundle_adjustment_obj;
    const bool b_BA_Status = bundle_adjustment_obj.Adjust(
      sfm_data,
      ba_refine_options);
    if (b_BA_Status)
    {
      pose = sfm_data.poses[0];
      if (b_refine_intrinsic)
        *intrinsics = *shared_intrinsics;
    }

    return b_BA_Status;
  }

} // namespace sfm
} // namespace openMVG<|MERGE_RESOLUTION|>--- conflicted
+++ resolved
@@ -57,40 +57,8 @@
       Square(resection_data.error_max);
 
     size_t MINIMUM_SAMPLES = 0;
-<<<<<<< HEAD
-    const cameras::Pinhole_Intrinsic * pinhole_cam = dynamic_cast<const cameras::Pinhole_Intrinsic *>(optional_intrinsics);
-    if (pinhole_cam == nullptr)
-    {
-      //--
-      // Classic resection (try to compute the entire P matrix)
-      using SolverType = openMVG::resection::kernel::SixPointResectionSolver;
-      MINIMUM_SAMPLES = SolverType::MINIMUM_SAMPLES;
-
-      using KernelType =
-        openMVG::robust::ACKernelAdaptorResection<
-        SolverType,
-        ResectionSquaredResidualError,
-        openMVG::robust::UnnormalizerResection,
-        Mat34>;
-
-      KernelType kernel(resection_data.pt2D, image_size.first, image_size.second,
-        resection_data.pt3D);
-      // Robust estimation of the Model and its precision
-      const std::pair<double,double> ACRansacOut =
-        openMVG::robust::ACRANSAC(kernel, resection_data.vec_inliers, resection_data.max_iteration, &P, dPrecision, true);
-      // Update the upper bound precision of the model found by AC-RANSAC
-      resection_data.error_max = ACRansacOut.first;
-    }
-    else
-    {
-      //--
-      // Since K calibration matrix is known, compute only [R|t]
-      using SolverType = openMVG::euclidean_resection::P3PSolver;
-      MINIMUM_SAMPLES = SolverType::MINIMUM_SAMPLES;
-=======
     const cameras::Pinhole_Intrinsic * pinhole_cam =
       dynamic_cast<const cameras::Pinhole_Intrinsic *>(optional_intrinsics);
->>>>>>> 805175ee
 
     switch (solver_type)
     {
@@ -108,14 +76,6 @@
           openMVG::robust::UnnormalizerResection,
           Mat34>;
 
-<<<<<<< HEAD
-      KernelType kernel(resection_data.pt2D, resection_data.pt3D, pinhole_cam->K());
-      // Robust estimation of the Model and its precision
-      const std::pair<double,double> ACRansacOut =
-        openMVG::robust::ACRANSAC(kernel, resection_data.vec_inliers, resection_data.max_iteration, &P, dPrecision, true);
-      // Update the upper bound precision of the model found by AC-RANSAC
-      resection_data.error_max = ACRansacOut.first;
-=======
         KernelType kernel(resection_data.pt2D, image_size.first, image_size.second,
           resection_data.pt3D);
         // Robust estimation of the Projection matrix and it's precision
@@ -153,9 +113,9 @@
         const std::pair<double,double> ACRansacOut =
           openMVG::robust::ACRANSAC(kernel,
                                     resection_data.vec_inliers,
-                                    resection_data.max_iteration, 
-                                    &P, 
-                                    dPrecision, 
+                                    resection_data.max_iteration,
+                                    &P,
+                                    dPrecision,
                                     true);
         // Update the upper bound precision of the model found by AC-RANSAC
         resection_data.error_max = ACRansacOut.first;
@@ -184,9 +144,9 @@
         const std::pair<double,double> ACRansacOut =
           openMVG::robust::ACRANSAC(kernel,
                                     resection_data.vec_inliers,
-                                    resection_data.max_iteration, 
-                                    &P, 
-                                    dPrecision, 
+                                    resection_data.max_iteration,
+                                    &P,
+                                    dPrecision,
                                     true);
         // Update the upper bound precision of the model found by AC-RANSAC
         resection_data.error_max = ACRansacOut.first;
@@ -194,7 +154,6 @@
       break;
       default:
         return false;
->>>>>>> 805175ee
     }
 
     // Test if the mode support some points (more than those required for estimation)
