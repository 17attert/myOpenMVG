--- conflicted
+++ resolved
@@ -1056,11 +1056,11 @@
     sfm_data_.poses[view_I->id_pose] = pose;
     map_ACThreshold_.insert(std::make_pair(viewIndex, resection_data.error_max));
   }
-  
+
   // F. Update the observations into the global scene structure
   // - Add the new 2D observations to the reconstructed tracks
   iterTrackId = set_trackIdForResection.begin();
-  for (Mat::Index i = 0; i < resection_data.pt2D.cols(); ++i, ++iterTrackId)
+  for (size_t i = 0; i < resection_data.pt2D.cols(); ++i, ++iterTrackId)
   {
     const Vec3 X = resection_data.pt3D.col(i);
     const Vec2 x = resection_data.pt2D.col(i);
@@ -1076,156 +1076,118 @@
   // G. Triangulate new possible 2D tracks
   // List tracks that share content with this view and add observations and new 3D track if required.
   {
-	// Get information of new view
+  // Get information of new view
     const IndexT I = viewIndex;
     const View * view_I = sfm_data_.GetViews().at(I).get();
     const IntrinsicBase * cam_I = sfm_data_.GetIntrinsics().at(view_I->id_intrinsic).get();
     const Pose3 pose_I = sfm_data_.GetPoseOrDie(view_I);
-    
+
     // Vector of all already reconstructed views
     const std::set<IndexT> valid_views = Get_Valid_Views(sfm_data_);
-<<<<<<< HEAD
-#ifdef OPENMVG_USE_OPENMP
-    #pragma omp parallel for schedule(dynamic)
-#endif
-    for (int i = 0; i < (int)valid_views.size(); ++i)
-    {
-      std::set<IndexT>::const_iterator iter = valid_views.begin();
-      std::advance(iter, i);
-      const IndexT & indexI = *iter;
-
-      // Ignore the current view
-      if (indexI == viewIndex) {  continue; }
-
-      const size_t I = std::min((IndexT)viewIndex, indexI);
-      const size_t J = std::max((IndexT)viewIndex, indexI);
-
-      // Find track correspondences between I and J
-      const std::set<size_t> set_viewIndex = { I,J };
-      openMVG::tracks::STLMAPTracks map_tracksCommonIJ;
-      TracksUtilsMap::GetTracksInImages(set_viewIndex, map_tracks_, map_tracksCommonIJ);
-
-      const View * view_I = sfm_data_.GetViews().at(I).get();
-      const View * view_J = sfm_data_.GetViews().at(J).get();
-      const IntrinsicBase * cam_I = sfm_data_.GetIntrinsics().at(view_I->id_intrinsic).get();
-      const IntrinsicBase * cam_J = sfm_data_.GetIntrinsics().at(view_J->id_intrinsic).get();
-      const Pose3 pose_I = sfm_data_.GetPoseOrDie(view_I);
-      const Pose3 pose_J = sfm_data_.GetPoseOrDie(view_J);
-
-      size_t new_putative_track = 0, new_added_track = 0, extented_track = 0;
-      for (const std::pair< size_t, tracks::submapTrack >& trackIt : map_tracksCommonIJ)
+
+  // Go through each track in the new view and either add observations or new 3D points
+  for (const std::pair< size_t, tracks::submapTrack >& trackIt : map_tracksCommon)
+  {
+    const size_t trackId = trackIt.first;
+    const tracks::submapTrack & track = trackIt.second;
+    // Position of the point in view I
+    const Vec2 xI = features_provider_->feats_per_view.at(I)[track.at(I)].coords().cast<double>();
+
+    // If the track was already reconstructed
+    if (sfm_data_.structure.count(trackId) != 0)
+    {
+      // 3D point triangulated before, only add image observation if needed
+      Landmark & landmark = sfm_data_.structure[trackId];
+      if (landmark.obs.count(I) == 0)
       {
-        const size_t trackId = trackIt.first;
-        const tracks::submapTrack & track = trackIt.second;
-
-        const Vec2 xI = features_provider_->feats_per_view.at(I)[track.at(I)].coords().cast<double>();
-        const Vec2 xJ = features_provider_->feats_per_view.at(J)[track.at(J)].coords().cast<double>();
-=======
->>>>>>> 558c596f
-
-	// Go through each track in the new view and either add observations or new 3D points
-	for (const std::pair< size_t, tracks::submapTrack >& trackIt : map_tracksCommon)
-	{
-		const size_t trackId = trackIt.first;
-		const tracks::submapTrack & track = trackIt.second;
-		// Position of the point in view I
-		const Vec2 xI = features_provider_->feats_per_view.at(I)[track.at(I)].coords().cast<double>();
-
-		// If the track was already reconstructed
-		if (sfm_data_.structure.count(trackId) != 0)
-		{
-			// 3D point triangulated before, only add image observation if needed
-			Landmark & landmark = sfm_data_.structure[trackId];
-			if (landmark.obs.count(I) == 0)
-			{
-				const Vec2 residual = cam_I->residual(pose_I, landmark.X, xI);
-				if (pose_I.depth(landmark.X) > 0 && residual.norm() < std::max(4.0, map_ACThreshold_.at(I)))
-				{
-					landmark.obs[I] = Observation(xI, track.at(I));
-				}
-			}
-		}
-		else
-		{
-			// Go through the views that observe this track
-			const tracks::submapTrack & allViews_of_track = map_tracks_[trackId];
-			std::set<IndexT> new_track_observations_valid_views;
-
-			for (const std::pair< IndexT, IndexT >& trackViewIt : allViews_of_track)
-			{
-				const IndexT & J = trackViewIt.first;
-				// If view is valid try triangulation
-				if(J!=I && valid_views.count(J) != 0 )
-				{
-					// If successfuly triangulated add the observation from J view
-					if (sfm_data_.structure.count(trackId) != 0)
-					{
-						new_track_observations_valid_views.insert(J); 
-					}
-					else
-					{
-						const View * view_J = sfm_data_.GetViews().at(J).get();
-						const IntrinsicBase * cam_J = sfm_data_.GetIntrinsics().at(view_J->id_intrinsic).get();
-						const Pose3 pose_J = sfm_data_.GetPoseOrDie(view_J);
-						const Vec2 xJ = features_provider_->feats_per_view.at(J)[allViews_of_track.at(J)].coords().cast<double>();
-
-						// Try to triangulate a 3D point from J view	
-						// A new 3D point must be added
-						// Triangulate it
-						const Vec2 xI_ud = cam_I->get_ud_pixel(xI);
-						const Vec2 xJ_ud = cam_J->get_ud_pixel(xJ);
-						const Mat34 P_I = cam_I->get_projective_equivalent(pose_I);
-						const Mat34 P_J = cam_J->get_projective_equivalent(pose_J);
-						Vec3 X_euclidean = Vec3::Zero();
-						TriangulateDLT(P_I, xI_ud, P_J, xJ_ud, &X_euclidean);
-						// Check triangulation results
-						//  - Check angle (small angle leads imprecise triangulation)
-						//  - Check positive depth
-						//  - Check residual values
-						const double angle = AngleBetweenRay(pose_I, cam_I, pose_J, cam_J, xI, xJ);
-						const Vec2 residual_I = cam_I->residual(pose_I, X_euclidean, xI);
-						const Vec2 residual_J = cam_J->residual(pose_J, X_euclidean, xJ);
-						if (angle > 2.0 &&
-						pose_I.depth(X_euclidean) > 0 &&
-						pose_J.depth(X_euclidean) > 0 &&
-						residual_I.norm() < std::max(4.0, map_ACThreshold_.at(I)) &&
-						residual_J.norm() < std::max(4.0, map_ACThreshold_.at(J)))
-						{
-							// Add a new track
-							Landmark & landmark = sfm_data_.structure[trackId];
-							landmark.X = X_euclidean;
-							landmark.obs[I] = Observation(xI, track.at(I));
-							landmark.obs[J] = Observation(xJ, allViews_of_track.at(J));
-						} // 3D point is valid
-						else
-						{
-							// We mark the view to add the observations once the point is triangulated
-							new_track_observations_valid_views.insert(J);  
-						}
-					}
-				}            
-			}// Go through all the views
-		  
-			// If successfuly triangulated add the observation from J view
-			if (sfm_data_.structure.count(trackId) != 0 && !new_track_observations_valid_views.empty())
-			{
-				Landmark & landmark = sfm_data_.structure[trackId];
-				// Go through the views that were valid but before the first triangulation
-				for(const IndexT &J: new_track_observations_valid_views)
-				{
-					const View * view_J = sfm_data_.GetViews().at(J).get();
-					const IntrinsicBase * cam_J = sfm_data_.GetIntrinsics().at(view_J->id_intrinsic).get();
-					const Pose3 pose_J = sfm_data_.GetPoseOrDie(view_J);
-					const Vec2 xJ = features_provider_->feats_per_view.at(J)[allViews_of_track.at(J)].coords().cast<double>();
-					
-					const Vec2 residual = cam_J->residual(pose_J, landmark.X, xJ);
-					if (pose_J.depth(landmark.X) > 0 && residual.norm() < std::max(4.0, map_ACThreshold_.at(J)))
-					{
-						landmark.obs[J] = Observation(xJ, allViews_of_track.at(J));
-					}
-				}
-			}
-		}// If new point
+        const Vec2 residual = cam_I->residual(pose_I, landmark.X, xI);
+        if (pose_I.depth(landmark.X) > 0 && residual.norm() < std::max(4.0, map_ACThreshold_.at(I)))
+        {
+          landmark.obs[I] = Observation(xI, track.at(I));
+        }
+      }
+    }
+    else
+    {
+      // Go through the views that observe this track
+      const tracks::submapTrack & allViews_of_track = map_tracks_[trackId];
+      std::set<IndexT> new_track_observations_valid_views;
+
+    for (const std::pair< IndexT, IndexT >& trackViewIt : allViews_of_track)
+    {
+      const IndexT & J = trackViewIt.first;
+      // If view is valid try triangulation
+      if(J!=I && valid_views.count(J) != 0 )
+      {
+        // If successfuly triangulated add the observation from J view
+        if (sfm_data_.structure.count(trackId) != 0)
+        {
+          new_track_observations_valid_views.insert(J); 
+        }
+        else
+        {
+            const View * view_J = sfm_data_.GetViews().at(J).get();
+            const IntrinsicBase * cam_J = sfm_data_.GetIntrinsics().at(view_J->id_intrinsic).get();
+            const Pose3 pose_J = sfm_data_.GetPoseOrDie(view_J);
+            const Vec2 xJ = features_provider_->feats_per_view.at(J)[allViews_of_track.at(J)].coords().cast<double>();
+
+            // Try to triangulate a 3D point from J view	
+            // A new 3D point must be added
+            // Triangulate it
+            const Vec2 xI_ud = cam_I->get_ud_pixel(xI);
+            const Vec2 xJ_ud = cam_J->get_ud_pixel(xJ);
+            const Mat34 P_I = cam_I->get_projective_equivalent(pose_I);
+            const Mat34 P_J = cam_J->get_projective_equivalent(pose_J);
+            Vec3 X_euclidean = Vec3::Zero();
+            TriangulateDLT(P_I, xI_ud, P_J, xJ_ud, &X_euclidean);
+            // Check triangulation results
+            //  - Check angle (small angle leads imprecise triangulation)
+            //  - Check positive depth
+            //  - Check residual values
+            const double angle = AngleBetweenRay(pose_I, cam_I, pose_J, cam_J, xI, xJ);
+            const Vec2 residual_I = cam_I->residual(pose_I, X_euclidean, xI);
+            const Vec2 residual_J = cam_J->residual(pose_J, X_euclidean, xJ);
+            if (angle > 2.0 &&
+            pose_I.depth(X_euclidean) > 0 &&
+            pose_J.depth(X_euclidean) > 0 &&
+            residual_I.norm() < std::max(4.0, map_ACThreshold_.at(I)) &&
+            residual_J.norm() < std::max(4.0, map_ACThreshold_.at(J)))
+            {
+              // Add a new track
+              Landmark & landmark = sfm_data_.structure[trackId];
+              landmark.X = X_euclidean;
+              landmark.obs[I] = Observation(xI, track.at(I));
+              landmark.obs[J] = Observation(xJ, allViews_of_track.at(J));
+            } // 3D point is valid
+            else
+            {
+              // We mark the view to add the observations once the point is triangulated
+              new_track_observations_valid_views.insert(J);  
+            }
+          }
+        }
+      }// Go through all the views
+
+      // If successfuly triangulated add the observation from J view
+      if (sfm_data_.structure.count(trackId) != 0 && !new_track_observations_valid_views.empty())
+      {
+        Landmark & landmark = sfm_data_.structure[trackId];
+        // Go through the views that were valid but before the first triangulation
+        for(const IndexT &J: new_track_observations_valid_views)
+        {
+          const View * view_J = sfm_data_.GetViews().at(J).get();
+          const IntrinsicBase * cam_J = sfm_data_.GetIntrinsics().at(view_J->id_intrinsic).get();
+          const Pose3 pose_J = sfm_data_.GetPoseOrDie(view_J);
+          const Vec2 xJ = features_provider_->feats_per_view.at(J)[allViews_of_track.at(J)].coords().cast<double>();
+
+          const Vec2 residual = cam_J->residual(pose_J, landmark.X, xJ);
+          if (pose_J.depth(landmark.X) > 0 && residual.norm() < std::max(4.0, map_ACThreshold_.at(J)))
+          {
+            landmark.obs[J] = Observation(xJ, allViews_of_track.at(J));
+          }
+        }
+      }
+    }// If new point
     }// All the tracks in the view
   }
   return true;
