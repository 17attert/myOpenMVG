--- conflicted
+++ resolved
@@ -9,11 +9,6 @@
 
     set(CMAKE_AUTOMOC ON)
 
-<<<<<<< HEAD
-   set_property(TARGET openMVG_sample_image_undistort PROPERTY CXX_STANDARD 11)
-   set_property(TARGET openMVG_sample_image_undistort PROPERTY FOLDER OpenMVG/Samples)
-endif( Qt5Widgets_FOUND)
-=======
     set( OPENMVG_SAMPLE_IMAGE_UNDISTORT_SRCS main.cc MainWindow.cc QImageInterface.cc )
     set( OPENMVG_SAMPLE_IMAGE_UNDISTORT_HDRS MainWindow.hh QImageInterface.hh )
 
@@ -24,5 +19,4 @@
      set_property(TARGET openMVG_sample_image_undistort PROPERTY FOLDER OpenMVG/Samples)
   endif( Qt5Widgets_FOUND)
 
-endif(OpenMVG_BUILD_GUI_SOFTWARES)
->>>>>>> 685f8d02
+endif(OpenMVG_BUILD_GUI_SOFTWARES)